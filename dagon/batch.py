import logging
from logging.config import fileConfig
import errno    
import os
import shutil
import tempfile
from fabric.api import local, env
from fabric.context_managers import cd

import boto3
from paramiko import SSHClient
from communication.scp import SCPClient

from task import Task
from dagon import Workflow

class Batch(Task):

<<<<<<< HEAD
  env.use_ssh_config = True

  def __init__(self,name,command,working_dir=None):
    Task.__init__(self,name)
    self.command=command
    self.working_dir=working_dir
    self.ip = "127.0.0.1" #by default runs on localhost

  def asJson(self):
    jsonTask=Task.asJson(self)
    jsonTask['command']=self.command
    return jsonTask

  # Increment the reference count
  def increment_reference_count(self):
    self.reference_count=self.reference_count+1

  # Decremet the reference count 
  def decrement_reference_count(self):
    self.reference_count=self.reference_count-1

    # Remove the scratch directory
    self.remove_scratch();

  # # Remove the scratch directory if needed
  def remove_scratch(self):
    # Check if the scratch directory must be removed
    if self.reference_count==0 and self.remove_scratch_dir is True:
      # Remove the scratch directory
      #shutil.rmtree(self.working_dir)
      shutil.move(self.working_dir,self.working_dir+"-removed")
      self.workflow.logger.debug("Removed %s",self.working_dir)

  # Method overrided
  def pre_run(self):
    # For each workflow:// in the command string
    ### Extract the referenced task
    ### Add a reference in the referenced task
=======
    env.use_ssh_config = True
>>>>>>> 94d795d7

    def __init__(self,name,command,working_dir=None):
        Task.__init__(self,name)
        self.command=command
        self.working_dir=working_dir

    def asJson(self):
        jsonTask=Task.asJson(self)
        jsonTask['command']=self.command
        return jsonTask

    # Increment the reference count
    def increment_reference_count(self):
        self.reference_count=self.reference_count+1

    # Decremet the reference count
    def decrement_reference_count(self):
        self.reference_count=self.reference_count-1

        # Remove the scratch directory
        self.remove_scratch()

    # # Remove the scratch directory if needed
    def remove_scratch(self):
        # Check if the scratch directory must be removed
        if self.reference_count==0 and self.remove_scratch_dir is True:
            # Remove the scratch directory
            #shutil.rmtree(self.working_dir)
            shutil.move(self.working_dir,self.working_dir+"-removed")
            self.workflow.logger.debug("Removed %s",self.working_dir)

    # Method overrided
    def pre_run(self):
        # For each workflow:// in the command string
        ### Extract the referenced task
        ### Add a reference in the referenced task

        # Get the arguments splitted by the schema
        args=self.command.split(Workflow.SCHEMA)
        for i in range(1,len(args)):
            # Split each argument in elements by the slash
            elements=args[i].split("/")

            # The task name is the first element
            task_name=elements[0]

            # Extract the task
            task=self.workflow.find_task_by_name(task_name)
            if task is not None:

                # Add the dependency to the task
                self.add_dependency_to(task)

                # Add the reference from the task
                task.increment_reference_count()

    # Pre process command
    def pre_process_command(self,command):

        # Create the header
        header="cd "+self.working_dir+";"

        # Create the body
        body=command

        # Index of the starting position
        pos=0

        # Forever unless no anymore Workflow.SCHEMA are present
        while True:
            # Get the position of the next Workflow.SCHEMA
            pos1 = command.find(Workflow.SCHEMA, pos)

            # Check if there is no Workflow.SCHEMA
            if pos1 == -1:

<<<<<<< HEAD
      # Extract the task
      task=self.workflow.find_task_by_name(task_name)
      if task is not None:
        # Substitute the reference by the actual working dir
        command=command.replace(Workflow.SCHEMA+task.name,task.working_dir)
    #print command
    # Apply some command post processing  
    command=self.post_process_command(command)
=======
                # Exit the forever cycle
                break
>>>>>>> 94d795d7

            # Find the first occurrent of a whitespace (or if no occurrence means the end of the string)
            pos2=command.find(" ", pos1)

            # Check if this is the last referenced argument
            if pos2==-1:
                pos2=len(command)

            # Extract the parameter string
            arg=command[pos1:pos2]

            # Remove the Workflow.SCHEMA label
            arg=arg.replace(Workflow.SCHEMA,"")

            # Split each argument in elements by the slash
            elements = arg.split("/")

            # Extract the referenced task's workflow name
            workflow_name=elements[0]

            # The task name is the first element
            task_name = elements[1]

            # Get the rest of the string as local path
            local_path = arg.replace(workflow_name+"/"+task_name,"")

            # Set the default workflow name if needed
            if workflow_name is None or workflow_name == "":
                workflow_name = self.workflow.name

            # Extract the reference task object
            # ToDo: manage the different workflow issue. Now it is not considered
            # change to something like
            #  task = self.workflow.find_task_by_name(workflow_name, task_name)
            task = self.workflow.find_task_by_name(task_name)

            # Check if the refernced task is consistent
            if task is not None:
                target_path = self.workflow.get_scratch_dir_base()+"/"+self.get_scratch_name()+"/.dagon/inputs/" + workflow_name + "/" + task_name
                target = target_path + "/" + local_path
                header = header + "mkdir -p "+ target_path + ";"

                # ToDo: here the stager have to make the magic stuff
                #
                # if use link:
                #   create the link command
                #
                # if use cp
                #   ...
                #
                # if use_scp
                #   ...
                #
                # and so on
                #
                header = header + "ln -sf " + self.workflow.get_scratch_dir_base() + "/" + task.get_scratch_name() + "/" + local_path + " "+ target + ";"


                # Change the body of the command
                body=body.replace(Workflow.SCHEMA+arg,target);

            pos=pos2
        return header + body


    # Post process the command
    def post_process_command(self,command):
        return command+"|tee ./"+self.name+"_output.txt"

    # Method overrided
    def execute(self):
        if self.working_dir is None:
            # Set a scratch directory as working directory
            self.working_dir = self.workflow.get_scratch_dir_base()+"/"+self.get_scratch_name()

            # Create scratch directory
            os.makedirs(self.working_dir)

            # Set to remove the scratch directory
            self.remove_scratch_dir=True
        else:
            # Set to NOT remove the scratch directory
            self.remove_scratch_dir=False

        self.workflow.logger.debug("%s: Scratch directory: %s",self.name,self.working_dir)

        # Change to the scratch directory
        #os.chdir(self.working_dir)

        # Apply some command pre processing
        command=self.pre_process_command(self.command)

        # Apply some command post processing
        command=self.post_process_command(command)

        # Execute the bash command
        self.result=local(command, capture=True)

        # Check if the execution failed
        if self.result.failed:
            raise Exception('Executable raised a execption')

        # Remove the reference
        # For each workflow:// in the command

        # Index of the starting position
        pos = 0

        # Forever unless no anymore Workflow.SCHEMA are present
        while True:
            # Get the position of the next Workflow.SCHEMA
            pos1 = command.find(Workflow.SCHEMA, pos)

            # Check if there is no Workflow.SCHEMA
            if pos1 == -1:
                # Exit the forever cycle
                break

            # Find the first occurrent of a whitespace (or if no occurrence means the end of the string)
            pos2 = command.find(" ", pos1)

            # Check if this is the last referenced argument
            if pos2 == -1:
              pos2 = len(command)

            # Extract the parameter string
            arg = command[pos1:pos2]

            # Remove the Workflow.SCHEMA label
            arg = arg.replace(Workflow.SCHEMA, "")

            # Split each argument in elements by the slash
            elements = arg.split("/")

            # Extract the referenced task's workflow name
            workflow_name = elements[0]

            # The task name is the first element
            task_name = elements[1]

            # Set the default workflow name if needed
            if workflow_name is None or workflow_name == "":
                workflow_name = self.workflow.name

            # Extract the reference task object
            # ToDo: manage the different workflow issue. Now it is not considered
            # change to something like
            #  task = self.workflow.find_task_by_name(workflow_name, task_name)
            task = self.workflow.find_task_by_name(task_name)

            # Check if the refernced task is consistent
            if task is not None:
                # Remove the reference from the task
                task.decrement_reference_count()

            # Go to the next element
            pos = pos2

        # Remove the scratch directory
        self.remove_scratch()

class Slurm(Batch):

    def __init__(self,name,command,partition=None,ntasks=None,working_dir=None):
        Batch.__init__(self,name,command,working_dir)
        self.partition=partition
        self.ntasks=ntasks

    # Pre process the command
    def pre_process_command(self,command):

        partition_text=""
        if self.partition is not None:
          partition_text="--partition="+self.partition

        ntasks_text=""
        if self.ntasks is not None:
          ntasks_text="--ntasks="+self.ntasks

        # Add the slurm batch command
        command="sbatch "+partition_text+" "+ntasks_text+" --job-name "+self.name+" --chdir "+self.working_dir+" --output="+self.name+"_output.txt --wait "+command
        return command

    # Post process the command
    def post_process_command(self,command):
        return command

#class AWSEC2(Batch):
#
#  def __init__(self,name,image_id,machine_type,working_dir=None):
#    Batch.__init__(self,name,None)
#   self.image_id=image_id
#   self.machine_type=machine_type

<|MERGE_RESOLUTION|>--- conflicted
+++ resolved
@@ -16,53 +16,13 @@
 
 class Batch(Task):
 
-<<<<<<< HEAD
-  env.use_ssh_config = True
-
-  def __init__(self,name,command,working_dir=None):
-    Task.__init__(self,name)
-    self.command=command
-    self.working_dir=working_dir
-    self.ip = "127.0.0.1" #by default runs on localhost
-
-  def asJson(self):
-    jsonTask=Task.asJson(self)
-    jsonTask['command']=self.command
-    return jsonTask
-
-  # Increment the reference count
-  def increment_reference_count(self):
-    self.reference_count=self.reference_count+1
-
-  # Decremet the reference count 
-  def decrement_reference_count(self):
-    self.reference_count=self.reference_count-1
-
-    # Remove the scratch directory
-    self.remove_scratch();
-
-  # # Remove the scratch directory if needed
-  def remove_scratch(self):
-    # Check if the scratch directory must be removed
-    if self.reference_count==0 and self.remove_scratch_dir is True:
-      # Remove the scratch directory
-      #shutil.rmtree(self.working_dir)
-      shutil.move(self.working_dir,self.working_dir+"-removed")
-      self.workflow.logger.debug("Removed %s",self.working_dir)
-
-  # Method overrided
-  def pre_run(self):
-    # For each workflow:// in the command string
-    ### Extract the referenced task
-    ### Add a reference in the referenced task
-=======
     env.use_ssh_config = True
->>>>>>> 94d795d7
 
     def __init__(self,name,command,working_dir=None):
         Task.__init__(self,name)
         self.command=command
         self.working_dir=working_dir
+        self.ip = "127.0.0.1" #by default runs on localhost
 
     def asJson(self):
         jsonTask=Task.asJson(self)
@@ -134,19 +94,8 @@
             # Check if there is no Workflow.SCHEMA
             if pos1 == -1:
 
-<<<<<<< HEAD
-      # Extract the task
-      task=self.workflow.find_task_by_name(task_name)
-      if task is not None:
-        # Substitute the reference by the actual working dir
-        command=command.replace(Workflow.SCHEMA+task.name,task.working_dir)
-    #print command
-    # Apply some command post processing  
-    command=self.post_process_command(command)
-=======
                 # Exit the forever cycle
                 break
->>>>>>> 94d795d7
 
             # Find the first occurrent of a whitespace (or if no occurrence means the end of the string)
             pos2=command.find(" ", pos1)
