--- conflicted
+++ resolved
@@ -1,125 +1,3 @@
-<<<<<<< HEAD
-# Remote tasks execution
-
-## Preconfigurations
-
-DagOnStar relies on SSH to coordinate tasks executed on remove machines. This SSH communication is based on public/private key authentication. Therefore, the first step is to configure your public key on the remote machine. Just follow the next steps:
-
-1. First, you have to generate your public and private keys on the DagOnStar host.
-
-    ```bash
-    ssh-keygen -t rsa
-    ```
-
-    You've to complete the terminal questions. You must see an output as follows:
-
-    ```console
-    Generating public/private rsa key pair.
-    Enter file in which to save the key (/home/domizzi/.ssh/id_rsa): pruebasdagon
-    Enter passphrase (empty for no passphrase): 
-    Enter same passphrase again: 
-    Your identification has been saved in pruebasdagon
-    Your public key has been saved in pruebasdagon.pub
-    The key fingerprint is:
-    SHA256:xEKG8e/1aiKjEQaJsUmTOu7k4L1i0W0+M3CoGSGenf0 domizzi@domilaptop
-    The key's randomart image is:
-    +---[RSA 3072]----+
-    |.o. .oo          |
-    |.*...+ .         |
-    |= o   o o        |
-    |+. .   +         |
-    |+.= B   S .      |
-    |.B B * . . .     |
-    |* * * . .   .    |
-    | O . *oE. ..     |
-    |. ..o.+o o.      |
-    +----[SHA256]-----+
-    ```
-
-    > [!WARNING]
-    > Please, create your keys without a passphrase. Now, DagOnStar doesn't support the management of ciphered keys.
-
-
-2. Now, you have to copy your public key to the remote machine.
-
-    ```bash
-    cat /PATH/TO/PUBLIC/KEY.pub | ssh user@ip 'cat >> .ssh/authorized_keys'
-    ```
-
-3. Check your connection. You must be able to log in on the remote machine without a password.
-
-    ```bash
-    ssh -i /PATH/TO/PRIVATE/KEY user@ip
-    ```
-
-## Demo execution
-
-1. Configure your SSH credentials con each DagOnStar remote task. You must to add the ```ip```, ```ssh_username```, and ```keypath``` parameters to the task definition, as follows:
-
-    ```python
-    remoteTask = DagonTask(TaskType.BATCH, "A", "mkdir output;hostname > output/f1.txt", ip="IP_To_Remote_Task", ssh_username="sshusername", keypath="/PATH/TO/PRIVATE/KEY")
-    ```
-
-2. Open the root directory of DagOnStar in a terminal, and run the following commands to prepare it.
-
-    ```bash
-    virtualenv venv
-    . venv/bin/activate
-    pip install -r requirements.txt
-    export PYTHONPATH=$PWD:$PYTHONPATH
-    ```
-
-3. Now navigate to the directory of the demo and edit the file with the right SSH configurations for each task.
-
-    ```bash
-    cd examples/dataflow/batch
-    ```
-
-    > [!WARNING]
-    > By now, the stager only supports the movement of data between remote machines or from a remote machine to a local machine. We are working on enable the stage in of data from a remote machine to a local machine.
-
-4. Execute the file ```dataflow-demo-remote.py``` as follows:
-
-    ```bash 
-    python dataflow-demo-remote.py
-    ```
-
-    You'll see an output as follows:
-
-    ```console
-    2023-11-06 11:18:45,724 root         DEBUG    Running workflow: DataFlow-Demo-Remote
-    2023-11-06 11:18:45,724 root         DEBUG    A: Status.WAITING
-    2023-11-06 11:18:45,725 root         DEBUG    A: Status.RUNNING
-    2023-11-06 11:18:45,725 root         DEBUG    A: Executing...
-    2023-11-06 11:18:45,725 root         DEBUG    B: Status.WAITING
-    2023-11-06 11:18:45,725 root         DEBUG    C: Status.WAITING
-    2023-11-06 11:18:45,725 root         DEBUG    D: Status.WAITING
-    2023-11-06 11:18:45,731 root         DEBUG    A: Scratch directory: /tmp//1699265925725-A
-    2023-11-06 11:18:46,460 root         DEBUG    A Completed in 0.02167201042175293 seconds ---
-    2023-11-06 11:18:48,463 root         DEBUG    A: Status.FINISHED
-    2023-11-06 11:18:48,463 root         DEBUG    B: Status.RUNNING
-    2023-11-06 11:18:48,463 root         DEBUG    B: Executing...
-    2023-11-06 11:18:48,464 root         DEBUG    C: Status.RUNNING
-    2023-11-06 11:18:48,464 root         DEBUG    C: Executing...
-    2023-11-06 11:18:48,471 root         DEBUG    B: Scratch directory: /tmp//1699265928464-B
-    2023-11-06 11:18:48,473 root         DEBUG    C: Scratch directory: /tmp//1699265928465-C
-    2023-11-06 11:18:48,836 root         DEBUG    B Completed in 0.06079912185668945 seconds ---
-    2023-11-06 11:18:48,840 root         DEBUG    C Completed in 0.06652951240539551 seconds ---
-    2023-11-06 11:18:48,845 root         DEBUG    Removed /tmp//1699265925725-A
-    2023-11-06 11:18:50,839 root         DEBUG    B: Status.FINISHED
-    2023-11-06 11:18:50,847 root         DEBUG    C: Status.FINISHED
-    2023-11-06 11:18:50,847 root         DEBUG    D: Status.RUNNING
-    2023-11-06 11:18:50,847 root         DEBUG    D: Executing...
-    2023-11-06 11:18:50,854 root         DEBUG    D: Scratch directory: /tmp//1699265930848-D
-    2023-11-06 11:18:51,273 root         DEBUG    D Completed in 0.07032155990600586 seconds ---
-    2023-11-06 11:18:51,279 root         DEBUG    Removed /tmp//1699265928464-B
-    2023-11-06 11:18:51,286 root         DEBUG    Removed /tmp//1699265928465-C
-    2023-11-06 11:18:53,287 root         DEBUG    D: Status.FINISHED
-    2023-11-06 11:18:53,287 root         INFO     Workflow 'DataFlow-Demo-Remote' completed in 7.563155889511108 seconds ---
-    ```
-
-5. You can see the results of the execution on the remote machine by accessing to the scratch directory of your tasks. For example, ```/tmp//1699265930848-D```.
-=======
 # Batch Tasks with DagOnStar
 
 ### Demo 1 - Local Batch
@@ -237,6 +115,11 @@
 cd examples/dataflow/batch
 ```
 
+Edit the file ```dataflow-demo-remote.py``` with the right SSH configurations for each task.
+
+> [!WARNING]
+> By now, the stager only supports the movement of data between remote machines or from a remote machine to a local machine. We are working on enable the stage in of data from a remote machine to a local machine.
+
 Execute the file ```dataflow-demo-remote.py``` as follows:
 
 ```bash
@@ -278,4 +161,5 @@
 2023-11-06 11:17:55,519 root         INFO     Workflow 'DataFlow-Demo-Remote' completed in 16.883061170578003 seconds ---
 (venv) ciro@Ciro-De-Vita batch % 
 ```
->>>>>>> d09d8c3d
+
+You can see the results of the execution on the remote machine by accessing to the scratch directory of your tasks. For example, ```/tmp//1699265869766-D```.