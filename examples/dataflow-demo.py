--- conflicted
+++ resolved
@@ -4,44 +4,7 @@
 
 # Check if this is the main
 if __name__ == '__main__':
-    config = {
-        "scratch_dir_base": "/tmp/test6",
-        "remove_dir": False
-    }
-
-<<<<<<< HEAD
-    # Create the orchestration workflow
-    workflow = Workflow("DataFlow-Demo-Service", config)
-
-    # The task a
-    taskA = batch.Batch("A", "mkdir output;hostname > output/f1.txt")
-
-    # The task b
-    taskB = batch.Batch("B", "echo $RANDOM > f2.txt; cat workflow:///A/output/f1.txt >> f2.txt")
-
-    # The task c
-    taskC = batch.Batch("C", "echo $RANDOM > f2.txt; cat workflow:///A/output/f1.txt >> f2.txt")
-
-    # The task d
-    taskD = batch.Batch("D", "cat workflow:///B/f2.txt >> f3.txt; cat workflow:///C/f2.txt >> f3.txt")
-
-    # add tasks to the workflow
-    workflow.add_task(taskA)
-    workflow.add_task(taskB)
-    workflow.add_task(taskC)
-    workflow.add_task(taskD)
-
-    workflow.make_dependencies()
-
-    jsonWorkflow = workflow.asJson()
-    print jsonWorkflow
-    with open('dataflow-demo.json', 'w') as outfile:
-        stringWorkflow = json.dumps(jsonWorkflow, sort_keys=True, indent=2)
-        outfile.write(stringWorkflow)
-
-    # run the workflow
-    workflow.run()
-=======
+    
   config={
     "scratch_dir_base":"/tmp/test6",
     "remove_dir":False
@@ -84,5 +47,4 @@
   # get the results
   with open(result_filename,"r") as infile:
     result=infile.readlines()
-    print result
->>>>>>> 037c6702
+    print result