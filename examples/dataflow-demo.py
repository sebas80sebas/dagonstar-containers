--- conflicted
+++ resolved
@@ -47,18 +47,6 @@
   # run the workflow
   workflow.run()
 
-<<<<<<< HEAD
-  # set the result filename
-  if taskD.status is Status.FINISHED:
-    result_filename=taskD.get_scratch_dir()+"/f3.txt"
-    while not os.path.exists(result_filename):
-        time.sleep(1)
-
-    # get the results
-    with open(result_filename,"r") as infile:
-        result=infile.readlines()
-    #print result
-=======
   if workflow.get_dry() is False:
       # set the result filename
       result_filename=taskD.get_scratch_dir()+"/f3.txt"
@@ -68,5 +56,4 @@
       # get the results
       with open(result_filename,"r") as infile:
         result=infile.readlines()
-        print result
->>>>>>> 378d641c
+        print result